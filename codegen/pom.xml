--- conflicted
+++ resolved
@@ -21,11 +21,7 @@
     <parent>
         <groupId>software.amazon.awssdk</groupId>
         <artifactId>aws-sdk-java-pom</artifactId>
-<<<<<<< HEAD
-        <version>2.0.0-preview-7</version>
-=======
         <version>2.0.0-preview-8-SNAPSHOT</version>
->>>>>>> 1c8ae145
     </parent>
     <artifactId>codegen</artifactId>
     <name>AWS Java SDK :: Code Generator</name>
