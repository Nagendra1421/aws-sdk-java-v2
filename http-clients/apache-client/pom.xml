<?xml version="1.0" encoding="UTF-8"?>
<project xmlns="http://maven.apache.org/POM/4.0.0"
         xmlns:xsi="http://www.w3.org/2001/XMLSchema-instance"
         xsi:schemaLocation="http://maven.apache.org/POM/4.0.0 http://maven.apache.org/xsd/maven-4.0.0.xsd">
    <modelVersion>4.0.0</modelVersion>
    <parent>
        <artifactId>http-clients</artifactId>
        <groupId>software.amazon.awssdk</groupId>
<<<<<<< HEAD
        <version>2.0.0-preview-6</version>
=======
        <version>2.0.0-preview-7-SNAPSHOT</version>
>>>>>>> a7757557
    </parent>

    <artifactId>apache-client</artifactId>
    <name>AWS Java SDK :: HTTP Clients :: Apache</name>

    <dependencies>
        <dependency>
            <groupId>software.amazon.awssdk</groupId>
            <artifactId>http-client-spi</artifactId>
            <version>${awsjavasdk.version}</version>
        </dependency>
        <dependency>
            <groupId>org.slf4j</groupId>
            <artifactId>slf4j-api</artifactId>
        </dependency>
        <dependency>
            <groupId>software.amazon.awssdk</groupId>
            <artifactId>utils</artifactId>
            <version>${awsjavasdk.version}</version>
        </dependency>
        <dependency>
            <groupId>software.amazon.awssdk</groupId>
            <artifactId>annotations</artifactId>
            <version>${awsjavasdk.version}</version>
        </dependency>
        <dependency>
            <groupId>software.amazon.awssdk</groupId>
            <artifactId>http-client-tests</artifactId>
            <version>${awsjavasdk.version}</version>
            <scope>test</scope>
        </dependency>
        <dependency>
            <groupId>org.apache.httpcomponents</groupId>
            <artifactId>httpclient</artifactId>
        </dependency>
        <dependency>
            <groupId>junit</groupId>
            <artifactId>junit</artifactId>
            <scope>test</scope>
        </dependency>
        <dependency>
            <groupId>org.hamcrest</groupId>
            <artifactId>hamcrest-all</artifactId>
            <scope>test</scope>
        </dependency>
    </dependencies>

</project><|MERGE_RESOLUTION|>--- conflicted
+++ resolved
@@ -6,11 +6,7 @@
     <parent>
         <artifactId>http-clients</artifactId>
         <groupId>software.amazon.awssdk</groupId>
-<<<<<<< HEAD
-        <version>2.0.0-preview-6</version>
-=======
         <version>2.0.0-preview-7-SNAPSHOT</version>
->>>>>>> a7757557
     </parent>
 
     <artifactId>apache-client</artifactId>
