/*
 * Copyright 2010-2018 Amazon.com, Inc. or its affiliates. All Rights Reserved.
 *
 * Licensed under the Apache License, Version 2.0 (the "License").
 * You may not use this file except in compliance with the License.
 * A copy of the License is located at
 *
 *  http://aws.amazon.com/apache2.0
 *
 * or in the "license" file accompanying this file. This file is distributed
 * on an "AS IS" BASIS, WITHOUT WARRANTIES OR CONDITIONS OF ANY KIND, either
 * express or implied. See the License for the specific language governing
 * permissions and limitations under the License.
 */

package software.amazon.awssdk.http.nio.netty.internal;

import static software.amazon.awssdk.http.nio.netty.internal.ChannelAttributeKey.REQUEST_CONTEXT_KEY;
import static software.amazon.awssdk.http.nio.netty.internal.ChannelAttributeKey.RESPONSE_COMPLETE_KEY;

import com.typesafe.netty.http.HttpStreamsClientHandler;
import com.typesafe.netty.http.StreamedHttpRequest;
import io.netty.buffer.ByteBuf;
import io.netty.channel.Channel;
import io.netty.channel.ChannelOption;
import io.netty.handler.codec.DecoderResult;
import io.netty.handler.codec.http.DefaultHttpContent;
import io.netty.handler.codec.http.HttpContent;
import io.netty.handler.codec.http.HttpHeaders;
import io.netty.handler.codec.http.HttpMethod;
import io.netty.handler.codec.http.HttpRequest;
import io.netty.handler.codec.http.HttpVersion;
import io.netty.handler.timeout.ReadTimeoutException;
import io.netty.handler.timeout.ReadTimeoutHandler;
import io.netty.handler.timeout.WriteTimeoutException;
import io.netty.handler.timeout.WriteTimeoutHandler;
import io.netty.util.concurrent.Future;
import java.io.IOException;
import java.net.URI;
import java.nio.ByteBuffer;
import java.util.Optional;
import java.util.concurrent.TimeUnit;
import java.util.concurrent.TimeoutException;
import java.util.function.Supplier;
import org.reactivestreams.Publisher;
import org.reactivestreams.Subscriber;
import org.reactivestreams.Subscription;
import org.slf4j.Logger;
import org.slf4j.LoggerFactory;
<<<<<<< HEAD
import software.amazon.awssdk.http.Protocol;
=======
import software.amazon.awssdk.annotations.SdkInternalApi;
>>>>>>> e61a68ff
import software.amazon.awssdk.http.async.AbortableRunnable;
import software.amazon.awssdk.http.nio.netty.internal.http2.Http2ToHttpInboundAdapter;
import software.amazon.awssdk.http.nio.netty.internal.http2.HttpToHttp2OutboundAdapter;
import software.amazon.awssdk.http.nio.netty.internal.utils.ChannelUtils;
import software.amazon.awssdk.utils.FunctionalUtils.UnsafeRunnable;

@SdkInternalApi
public final class RunnableRequest implements AbortableRunnable {

    private static final Logger log = LoggerFactory.getLogger(RunnableRequest.class);
    private final RequestContext context;
    private volatile Channel channel;

    public RunnableRequest(RequestContext context) {
        this.context = context;
    }

    @Override
    public void run() {
        context.channelPool().acquire().addListener((Future<Channel> channelFuture) -> {
            if (channelFuture.isSuccess()) {
                try {
                    channel = channelFuture.getNow();
                    channel.attr(REQUEST_CONTEXT_KEY).set(context);
                    channel.attr(RESPONSE_COMPLETE_KEY).set(false);
                    makeRequest(context.nettyRequest());
                } catch (Exception e) {
                    handleFailure(() -> "Failed to make request to " + endpoint(), e);
                }
            } else {
                handleFailure(() -> "Failed to create connection to " + endpoint(), channelFuture.cause());
            }
        });
    }

    @Override
    public void abort() {
        if (channel != null) {
            closeAndRelease(channel);
        }
    }

    private void makeRequest(HttpRequest request) {
        log.debug("Writing request: {}", request);

        runOrFail(() -> {
            configurePipeline();
            writeRequest(request);
        },
            () -> "Failed to make request to " + endpoint());
    }

    private void configurePipeline() {
        Protocol protocol = ChannelAttributeKeys.getProtocolNow(channel);
        if (Protocol.HTTP2.equals(protocol)) {
            channel.pipeline().addLast(new Http2ToHttpInboundAdapter());
            channel.pipeline().addLast(new HttpToHttp2OutboundAdapter());
        } else if (!Protocol.HTTP1_1.equals(protocol)) {
            throw new RuntimeException("Unknown protocol: " + protocol);
        }
        channel.config().setOption(ChannelOption.AUTO_READ, false);
        channel.pipeline().addLast(new HttpStreamsClientHandler());
        channel.pipeline().addLast(new ResponseHandler());
    }

    private void writeRequest(HttpRequest request) {
        channel.pipeline().addFirst(new WriteTimeoutHandler(context.configuration().writeTimeoutMillis(),
                                                            TimeUnit.MILLISECONDS));

        channel.writeAndFlush(new StreamedRequest(request, context.sdkRequestProvider(), channel))
               .addListener(wireCall -> {
                   // Done writing so remove the idle write timeout handler
                   ChannelUtils.removeIfExists(channel.pipeline(), WriteTimeoutHandler.class);
                   if (wireCall.isSuccess()) {
                       // Starting read so add the idle read timeout handler, removed when channel is released
                       channel.pipeline().addFirst(new ReadTimeoutHandler(context.configuration().readTimeoutMillis(),
                                                                          TimeUnit.MILLISECONDS));
                       // Auto-read is turned off so trigger an explicit read to give control to HttpStreamsClientHandler
                       channel.read();
                   } else {
                       handleFailure(() -> "Failed to make request to " + endpoint(), wireCall.cause());
                   }
               });
    }

    private URI endpoint() {
        return context.sdkRequest().getUri();
    }

    private void runOrFail(Runnable runnable, Supplier<String> errorMsgSupplier) {
        try {
            runnable.run();
        } catch (Exception e) {
            handleFailure(errorMsgSupplier, e);
        }
    }

    private void handleFailure(Supplier<String> msg, Throwable cause) {
        log.error(msg.get(), cause);
        Throwable throwable = decorateException(cause);
        runAndLogError("Exception thrown from AsyncResponseHandler",
            () -> context.handler().exceptionOccurred(throwable));
        if (channel != null) {
            runAndLogError("Unable to release channel back to the pool.",
                () -> closeAndRelease(channel));
        }
    }

    private Throwable decorateException(Throwable originalCause) {
        if (isAcquireTimeoutException(originalCause)) {
            return new Throwable(getMessageForAcquireTimeoutException(), originalCause);
        } else if (isTooManyPendingAcquiresException(originalCause)) {
            return new Throwable(getMessageForTooManyAcquireOperationsError(), originalCause);
        } else if (originalCause instanceof ReadTimeoutException) {
            // wrap it with IOException to be retried by SDK
            return new IOException("Read timed out", originalCause);
        } else if (originalCause instanceof WriteTimeoutException) {
            return new IOException("Write timed out", originalCause);
        }

        return originalCause;
    }

    private boolean isAcquireTimeoutException(Throwable originalCause) {
        return originalCause instanceof TimeoutException && originalCause.getMessage().contains("Acquire operation took longer");
    }

    private boolean isTooManyPendingAcquiresException(Throwable originalCause) {
        return originalCause instanceof IllegalStateException &&
               originalCause.getMessage().contains("Too many outstanding acquire operations");
    }

    private String getMessageForAcquireTimeoutException() {
        return "Acquire operation took longer than the configured maximum time. This indicates that a request cannot get a "
                + "connection from the pool within the specified maximum time. This can be due to high request rate.\n"

                + "Consider taking any of the following actions to mitigate the issue: increase max connections, "
                + "increase acquire timeout, or slowing the request rate.\n"

                + "Increasing the max connections can increase client throughput (unless the network interface is already "
                + "fully utilized), but can eventually start to hit operation system limitations on the number of file "
                + "descriptors used by the process. If you already are fully utilizing your network interface or cannot "
                + "further increase your connection count, increasing the acquire timeout gives extra time for requests to "
                + "acquire a connection before timing out. If the connections doesn't free up, the subsequent requests "
                + "will still timeout.\n"

                + "If the above mechanisms are not able to fix the issue, try smoothing out your requests so that large "
                + "traffic bursts cannot overload the client, being more efficient with the number of times you need to "
                + "call AWS, or by increasing the number of hosts sending requests.";
    }

    private String getMessageForTooManyAcquireOperationsError() {
        return "Maximum pending connection acquisitions exceeded. The request rate is too high for the client to keep up.\n"

                + "Consider taking any of the following actions to mitigate the issue: increase max connections, "
                + "increase max pending acquire count, decrease pool lease timeout, or slowing the request rate.\n"

                + "Increasing the max connections can increase client throughput (unless the network interface is already "
                + "fully utilized), but can eventually start to hit operation system limitations on the number of file "
                + "descriptors used by the process. If you already are fully utilizing your network interface or cannot "
                + "further increase your connection count, increasing the pending acquire count allows extra requests to be "
                + "buffered by the client, but can cause additional request latency and higher memory usage. If your request"
                + " latency or memory usage is already too high, decreasing the lease timeout will allow requests to fail "
                + "more quickly, reducing the number of pending connection acquisitions, but likely won't decrease the total "
                + "number of failed requests.\n"

                + "If the above mechanisms are not able to fix the issue, try smoothing out your requests so that large "
                + "traffic bursts cannot overload the client, being more efficient with the number of times you need to call "
                + "AWS, or by increasing the number of hosts sending requests.";
    }

    private static void closeAndRelease(Channel channel) {
        RequestContext requestCtx = channel.attr(REQUEST_CONTEXT_KEY).get();
        channel.close().addListener(ignored -> requestCtx.channelPool().release(channel));
    }

    /**
     * Runs a given {@link UnsafeRunnable} and logs an error without throwing.
     *
     * @param errorMsg Message to log with exception thrown.
     * @param runnable Action to perform.
     */
    private static void runAndLogError(String errorMsg, UnsafeRunnable runnable) {
        try {
            runnable.run();
        } catch (Exception e) {
            log.error(errorMsg, e);
        }
    }

    /**
     * Just delegates to {@link HttpRequest} for all methods.
     */
    static class DelegateHttpRequest implements HttpRequest {
        protected final HttpRequest request;

        DelegateHttpRequest(HttpRequest request) {
            this.request = request;
        }

        @Override
        public HttpRequest setMethod(HttpMethod method) {
            this.request.setMethod(method);
            return this;
        }

        @Override
        public HttpRequest setUri(String uri) {
            this.request.setUri(uri);
            return this;
        }

        @Override
        public HttpMethod getMethod() {
            return this.request.method();
        }

        @Override
        public HttpMethod method() {
            return request.method();
        }

        @Override
        public String getUri() {
            return this.request.uri();
        }

        @Override
        public String uri() {
            return request.uri();
        }

        @Override
        public HttpVersion getProtocolVersion() {
            return this.request.protocolVersion();
        }

        @Override
        public HttpVersion protocolVersion() {
            return request.protocolVersion();
        }

        @Override
        public HttpRequest setProtocolVersion(HttpVersion version) {
            this.request.setProtocolVersion(version);
            return this;
        }

        @Override
        public HttpHeaders headers() {
            return this.request.headers();
        }

        @Override
        public DecoderResult getDecoderResult() {
            return this.request.decoderResult();
        }

        @Override
        public DecoderResult decoderResult() {
            return request.decoderResult();
        }

        @Override
        public void setDecoderResult(DecoderResult result) {
            this.request.setDecoderResult(result);
        }

        @Override
        public String toString() {
            return this.getClass().getName() + "(" + this.request.toString() + ")";
        }
    }

    /**
     * Decorator around {@link StreamedHttpRequest} to adapt a publisher of {@link ByteBuffer} (i.e. {@link
     * software.amazon.awssdk.http.async.SdkHttpRequestProvider}) to a publisher of {@link HttpContent}.
     * <p />
     * This publisher also prevents the adapted publisher from publishing more content to the subscriber than
     * the specified 'Content-Length' of the request.
     */
<<<<<<< HEAD
    private class StreamedRequest extends DelegateHttpRequest implements StreamedHttpRequest {

=======
    private static class StreamedRequest extends DelegateHttpRequest implements StreamedHttpRequest {
>>>>>>> e61a68ff
        private final Publisher<ByteBuffer> publisher;
        private final Channel channel;
        private final Optional<Long> requestContentLength;
        private long written = 0L;
        private boolean done;
        private Subscription subscription;

        StreamedRequest(HttpRequest request, Publisher<ByteBuffer> publisher, Channel channel) {
            super(request);
            this.publisher = publisher;
            this.channel = channel;
            this.requestContentLength = contentLength(request);
        }

        @Override
        public void subscribe(Subscriber<? super HttpContent> subscriber) {
            publisher.subscribe(new Subscriber<ByteBuffer>() {
                @Override
                public void onSubscribe(Subscription subscription) {
                    StreamedRequest.this.subscription = subscription;
                    subscriber.onSubscribe(subscription);
                }

                @Override
                public void onNext(ByteBuffer byteBuffer) {
                    if (done) {
                        return;
                    }

                    int newLimit = clampedBufferLimit(byteBuffer.remaining());
                    byteBuffer.limit(newLimit);
                    ByteBuf buffer = channel.alloc().buffer(byteBuffer.remaining());
                    buffer.writeBytes(byteBuffer);
                    HttpContent content = new DefaultHttpContent(buffer);

                    subscriber.onNext(content);
                    written += newLimit;

                    if (!shouldContinuePublishing()) {
                        done = true;
                        subscription.cancel();
                        subscriber.onComplete();
                    }
                }

                @Override
                public void onError(Throwable t) {
                    if (!done) {
                        done = true;
                        subscriber.onError(t);

                    }
                }

                @Override
                public void onComplete() {
                    if (!done) {
                        done = true;
                        subscriber.onComplete();
                    }
                }
            });
        }

        private int clampedBufferLimit(int bufLen) {
            return requestContentLength.map(cl ->
                (int) Math.min(cl - written, bufLen)
            ).orElse(bufLen);
        }

        private boolean shouldContinuePublishing() {
            return requestContentLength.map(cl -> written < cl).orElse(true);
        }

        private static Optional<Long> contentLength(HttpRequest request) {
            String value = request.headers().get("Content-Length");
            if (value != null) {
                try {
                    return Optional.of(Long.parseLong(value));
                } catch (NumberFormatException e) {
                    log.warn("Unable  to parse 'Content-Length' header. Treating it as non existent.");
                }
            }
            return Optional.empty();
        }

    }
}<|MERGE_RESOLUTION|>--- conflicted
+++ resolved
@@ -47,11 +47,8 @@
 import org.reactivestreams.Subscription;
 import org.slf4j.Logger;
 import org.slf4j.LoggerFactory;
-<<<<<<< HEAD
+import software.amazon.awssdk.annotations.SdkInternalApi;
 import software.amazon.awssdk.http.Protocol;
-=======
-import software.amazon.awssdk.annotations.SdkInternalApi;
->>>>>>> e61a68ff
 import software.amazon.awssdk.http.async.AbortableRunnable;
 import software.amazon.awssdk.http.nio.netty.internal.http2.Http2ToHttpInboundAdapter;
 import software.amazon.awssdk.http.nio.netty.internal.http2.HttpToHttp2OutboundAdapter;
@@ -105,7 +102,7 @@
     }
 
     private void configurePipeline() {
-        Protocol protocol = ChannelAttributeKeys.getProtocolNow(channel);
+        Protocol protocol = ChannelAttributeKey.getProtocolNow(channel);
         if (Protocol.HTTP2.equals(protocol)) {
             channel.pipeline().addLast(new Http2ToHttpInboundAdapter());
             channel.pipeline().addLast(new HttpToHttp2OutboundAdapter());
@@ -333,12 +330,8 @@
      * This publisher also prevents the adapted publisher from publishing more content to the subscriber than
      * the specified 'Content-Length' of the request.
      */
-<<<<<<< HEAD
-    private class StreamedRequest extends DelegateHttpRequest implements StreamedHttpRequest {
-
-=======
     private static class StreamedRequest extends DelegateHttpRequest implements StreamedHttpRequest {
->>>>>>> e61a68ff
+
         private final Publisher<ByteBuffer> publisher;
         private final Channel channel;
         private final Optional<Long> requestContentLength;
