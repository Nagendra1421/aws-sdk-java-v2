<?xml version="1.0" encoding="UTF-8"?>
<!--
  ~ Copyright 2010-2018 Amazon.com, Inc. or its affiliates. All Rights Reserved.
  ~
  ~ Licensed under the Apache License, Version 2.0 (the "License").
  ~ You may not use this file except in compliance with the License.
  ~ A copy of the License is located at
  ~
  ~  http://aws.amazon.com/apache2.0
  ~
  ~ or in the "license" file accompanying this file. This file is distributed
  ~ on an "AS IS" BASIS, WITHOUT WARRANTIES OR CONDITIONS OF ANY KIND, either
  ~ express or implied. See the License for the specific language governing
  ~ permissions and limitations under the License.
  -->

<project xmlns="http://maven.apache.org/POM/4.0.0"
         xmlns:xsi="http://www.w3.org/2001/XMLSchema-instance"
         xsi:schemaLocation="http://maven.apache.org/POM/4.0.0 http://maven.apache.org/xsd/maven-4.0.0.xsd">
    <parent>
        <artifactId>services</artifactId>
        <groupId>software.amazon.awssdk</groupId>
<<<<<<< HEAD
        <version>2.0.0-preview-11</version>
=======
        <version>2.0.0-preview-12-SNAPSHOT</version>
>>>>>>> 584ba351
    </parent>
    <modelVersion>4.0.0</modelVersion>

    <artifactId>alexaforbusiness</artifactId>
    <name>AWS Java SDK :: Services :: Alexa For Business</name>
    <description>The AWS Java SDK for Alexa For Business module holds the client classes that are used for communicating
        with Alexa For Business Service
    </description>
    <url>https://aws.amazon.com/sdkforjava</url>

</project><|MERGE_RESOLUTION|>--- conflicted
+++ resolved
@@ -20,11 +20,7 @@
     <parent>
         <artifactId>services</artifactId>
         <groupId>software.amazon.awssdk</groupId>
-<<<<<<< HEAD
-        <version>2.0.0-preview-11</version>
-=======
         <version>2.0.0-preview-12-SNAPSHOT</version>
->>>>>>> 584ba351
     </parent>
     <modelVersion>4.0.0</modelVersion>
 
